import { useState, useEffect, useRef } from 'react';
import { useSelector } from '@xstate/react';
import { useUIActor } from '../../state/UIStateProvider';
import { Input } from '../ui/input';
import { Command, CornerDownLeft, Mic, MicOff } from 'lucide-react';
import MarkdownRenderer from '../MarkdownRenderer';
import TranscriptPane from '../TranscriptPane';

interface AIProps {
  isChatPaneVisible: boolean;
  onContentChange?: (isWide: boolean) => void;
}

export const AI: React.FC<AIProps> = ({ isChatPaneVisible, onContentChange }) => {
  const actor = useUIActor();
  const { send } = actor;
  const [isGeminiMuted, setIsGeminiMuted] = useState(false); // State for Gemini mute status

  const { state, isChatIdle, isChatLoading, isChatError, isLiveActive } = useSelector(actor, (s) => ({
    state: s,
    isChatIdle: s.matches({ chat: 'idle' }),
    isChatLoading: s.matches({ chat: 'loading' }),
    isChatError: s.matches({ chat: 'error' }),
    isLiveActive: s.matches('live'),
  }));

  const [answer, setAnswer] = useState<string | null>(null);
  const [errorMessage, setErrorMessage] = useState<string | null>(null);
  const [inputValue, setInputValue] = useState<string>('');
  const inputRef = useRef<HTMLInputElement>(null);

  // Streamed chunk listener (legacy)
  useEffect(() => {
    const handleChunk = (chunk: string) => {
      setAnswer((prev) => (prev || '') + chunk);
    };
    window.api.receive('chat:chunk', handleChunk);
    return () => {
      window.api.removeAllListeners('chat:chunk');
    };
  }, []);

  useEffect(() => {
    if (state.matches('activeIdle')) {
      setAnswer(null);
      setErrorMessage(null);
      setInputValue('');
    } else if (isChatLoading) {
      setAnswer('');
      setErrorMessage(null);
    }
  }, [state, isChatLoading]);

  useEffect(() => {
    const handleStreamChunk = (chunk: { text?: string; reset?: boolean }) => {
      if (chunk.reset) {
<<<<<<< HEAD
        setAnswer('')
=======
        setAnswer('');
        return;
>>>>>>> 976d2e2d
      }
      if (chunk.text) {
        setAnswer((prev) => {
          const newAnswer = (prev || '') + chunk.text;
          const containsCode = /```/.test(newAnswer);
          const wordCount = newAnswer.split(/\s+/).filter(Boolean).length;
          const shouldBeWide = containsCode || wordCount > 100;
          onContentChange?.(shouldBeWide);
          return newAnswer;
        });
      }
    };

    const handleApiError = (error: string) => setErrorMessage(error);
    const handleSetInitialInput = (value: string) => setInputValue(value);

    // Expose focus and send helpers for global shortcuts
    (window as any).chatInputAPI = {
      focus: () => {
        inputRef.current?.focus();
      },
      submit: () => {
        const val = inputRef.current?.value.trim() || '';
        if (!isChatLoading && val) {
          send({ type: 'SUBMIT', value: val });
          setInputValue('');
        }
      }
    };

    window.api.receive('api-stream-chunk', handleStreamChunk as any);
    window.api.receive('gemini-transcript', handleStreamChunk as any);
    window.api.receive('api-error', handleApiError);
    window.api.receive('set-initial-input', handleSetInitialInput);

    return () => {
      window.api.removeAllListeners('api-stream-chunk');
      delete (window as any).chatInputAPI;
      window.api.removeAllListeners('gemini-transcript');
      window.api.removeAllListeners('api-error');
      window.api.removeAllListeners('set-initial-input');
    };
  }, [send, isChatLoading, onContentChange]);

  useEffect(() => {
    if (isChatPaneVisible && (isChatIdle || isChatError)) {
      inputRef.current?.focus();
    }
  }, [isChatPaneVisible, isChatIdle, isChatError]);

  const handleInputChange = (e: React.ChangeEvent<HTMLInputElement>) => {
    setInputValue(e.target.value);
  };

  const renderChatContent = () => {
    if (isChatError) {
      return (
        <div className="flex-1 flex items-center justify-center p-4 text-red-500 glass rounded-lg">
          {errorMessage || 'An error occurred.'}
        </div>
      );
    }

    if (errorMessage) {
      return (
        <div className="flex-1 flex items-center justify-center p-4 text-red-500 glass rounded-lg">
          {errorMessage}
        </div>
      );
    }

    if (isChatLoading && !answer) {
      return (
        <div className="flex-1 p-4 glass rounded-lg animate-pulse">
          Loading...
        </div>
      );
    }

    if (answer) {
      return (
        <div className="flex-1 p-4 glass rounded-lg overflow-y-auto ">
          <MarkdownRenderer content={answer} />
        </div>
      );
    }

    return (
      <div className="flex-1 flex items-center justify-center p-4 glass rounded-lg text-gray-500">
        Start a conversation...
      </div>
    );
  };

  return (
    <div className="flex max-h-full w-full bg-transparent p-2 gap-3">
      {/* Left Panel - Transcript (Fixed Width) */}
      {isLiveActive && (
        <div className="w-100 flex-shrink-0 h-full">
          <TranscriptPane />
        </div>
      )}

      {/* Right Panel - Chat (Flexible Width) */}
      <div className="flex-1 flex flex-col h-full gap-2 min-w-0 text-sm">
        {/* Chat Content - Expands to fill available space */}
        {renderChatContent()}
        
        {/* Input Area - Fixed Height */}
        <div className="relative max-h-10 flex-shrink-0">
          <Input
            ref={inputRef}
            value={inputValue}
            onChange={handleInputChange}
            placeholder={
              isChatLoading
                ? 'Generating answer...'
                : answer
                ? 'Ask a follow-up...'
                : 'Ask me anything...'
            }
            className="glass rounded-full w-full mr-14"
            disabled={isChatLoading}
          />
          <div className="absolute right-4 top-1/2 -translate-y-1/2">
            <div className="flex gap-2 items-center">
              {isLiveActive && (
                <button
                  onClick={() => {
                    const newMuteStatus = !isGeminiMuted;
                    setIsGeminiMuted(newMuteStatus);
                    window.api.send('live-audio-toggle-gemini', newMuteStatus);
                  }}
                  className="rounded-full hover:bg-gray-200/70 focus:outline-none flex items-center justify-center h-4 w-4"
                  title={isGeminiMuted ? 'Unmute Gemini Audio' : 'Mute Gemini Audio'}
                >
                  {isGeminiMuted ? <MicOff className="size-4 text-red-500" /> : <Mic className="size-4" />}
                </button>
              )}
              <Command className="size-4" />
              <CornerDownLeft className="size-4" />
            </div>
          </div>
        </div>
      </div>
    </div>
  );
};<|MERGE_RESOLUTION|>--- conflicted
+++ resolved
@@ -54,12 +54,7 @@
   useEffect(() => {
     const handleStreamChunk = (chunk: { text?: string; reset?: boolean }) => {
       if (chunk.reset) {
-<<<<<<< HEAD
         setAnswer('')
-=======
-        setAnswer('');
-        return;
->>>>>>> 976d2e2d
       }
       if (chunk.text) {
         setAnswer((prev) => {
